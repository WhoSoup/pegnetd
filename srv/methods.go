--- conflicted
+++ resolved
@@ -62,7 +62,6 @@
 type ResultGlobalRichList struct {
 	Address string `json:"address"`
 	Equiv   uint64 `json:"pusd"`
-<<<<<<< HEAD
 }
 
 func (s *APIServer) getGlobalRichList(data json.RawMessage) interface{} {
@@ -137,12 +136,6 @@
 
 func (s *APIServer) getRichList(data json.RawMessage) interface{} {
 	params := ParamsGetRichList{}
-=======
-}
-
-func (s *APIServer) getGlobalRichList(data json.RawMessage) interface{} {
-	params := ParamsGetGlobalRichList{}
->>>>>>> 69779861
 	_, _, err := validate(data, &params)
 	if err != nil {
 		return err
@@ -153,27 +146,18 @@
 	}
 
 	height := s.Node.GetCurrentSync()
-<<<<<<< HEAD
 	rates, rateHeight, err := s.Node.Pegnet.SelectMostRecentRatesBeforeHeight(nil, s.Node.Pegnet.DB, height+1)
-=======
-	rates, err := s.Node.Pegnet.SelectRates(nil, height)
->>>>>>> 69779861
-	if err != nil {
-		return err
-	}
-
-<<<<<<< HEAD
+	if err != nil {
+		return err
+	}
+
 	ticker := fat2.StringToTicker(params.Asset) // already validated
 
 	rich, err := s.Node.Pegnet.SelectRichList(ticker, params.Count)
-=======
-	rich, err := s.Node.Pegnet.SelectAllBalances()
->>>>>>> 69779861
-	if err != nil {
-		return err
-	}
-
-<<<<<<< HEAD
+	if err != nil {
+		return err
+	}
+
 	res := make([]ResultGetRichList, 0)
 	for _, r := range rich {
 		var entry ResultGetRichList
@@ -200,63 +184,11 @@
 
 func (s *APIServer) getTransactionStatus(data json.RawMessage) interface{} {
 	params := ParamsGetPegnetTransactionStatus{}
-=======
-	var res []ResultGlobalRichList
-	for _, r := range rich {
-		var usd uint64
-
-		for i := fat2.PTicker(1); i < fat2.PTickerMax; i++ {
-			if r.Balances[i] == 0 {
-				continue
-			}
-			c, err := conversions.Convert(int64(r.Balances[i]), rates[i], rates[fat2.PTickerUSD])
-			if err != nil {
-				return err
-			}
-
-			usd += uint64(c)
-		}
-
-		if usd == 0 {
-			continue
-		}
-
-		var entry ResultGlobalRichList
-		entry.Address = r.Address.String()
-		entry.Equiv = usd
-
-		res = append(res, entry)
-	}
-
-	sort.Slice(res, func(i, j int) bool {
-		return res[i].Equiv > res[j].Equiv
-	})
-
-	if len(res) > params.Count {
-		res = res[:params.Count]
-	}
-
-	if len(res) == 0 {
-		return []ResultGlobalRichList{}
-	}
-	return res
-}
-
-type ResultGetRichList struct {
-	Address string `json:"address"`
-	Amount  uint64 `json:"amount"`
-	Equiv   uint64 `json:"pusd"`
-}
-
-func (s *APIServer) getRichList(data json.RawMessage) interface{} {
-	params := ParamsGetRichList{}
->>>>>>> 69779861
 	_, _, err := validate(data, &params)
 	if err != nil {
 		return err
 	}
 
-<<<<<<< HEAD
 	height, executed, err := s.Node.Pegnet.SelectTransactionHistoryStatus(params.Hash)
 	if err != nil {
 		return jrpc.InvalidParams(err.Error())
@@ -288,60 +220,10 @@
 	return func(data json.RawMessage) interface{} {
 		params := ParamsGetPegnetTransaction{}
 		_, _, err := validate(data, &params)
-=======
-	if params.Count == 0 {
-		params.Count = 100
-	}
-
-	height := s.Node.GetCurrentSync()
-	rates, err := s.Node.Pegnet.SelectRates(nil, height)
-	if err != nil {
-		return err
-	}
-
-	ticker := fat2.StringToTicker(params.Asset) // already validated
-
-	rich, err := s.Node.Pegnet.SelectRichList(ticker, params.Count)
-	if err != nil {
-		return err
-	}
-
-	var res []ResultGetRichList
-	for _, r := range rich {
-		var entry ResultGetRichList
-		entry.Address = r.Address.String()
-		entry.Amount = r.Balance
-		c, err := conversions.Convert(int64(r.Balance), rates[ticker], rates[fat2.PTickerUSD])
->>>>>>> 69779861
 		if err != nil {
 			return err
 		}
-		entry.Equiv = uint64(c)
-
-		res = append(res, entry)
-	}
-
-	return res
-}
-
-type ResultGetTransactionStatus struct {
-	Height   uint32 `json:"height"`
-	Executed uint32 `json:"executed"`
-}
-
-func (s *APIServer) getTransactionStatus(data json.RawMessage) interface{} {
-	params := ParamsGetPegnetTransactionStatus{}
-	_, _, err := validate(data, &params)
-	if err != nil {
-		return err
-	}
-
-	height, executed, err := s.Node.Pegnet.SelectTransactionHistoryStatus(params.Hash)
-	if err != nil {
-		return jrpc.InvalidParams(err.Error())
-	}
-
-<<<<<<< HEAD
+
 		if forceTxId && params.TxID == "" {
 			return jrpc.InvalidParams(fmt.Errorf("expect txid param to be populated"))
 		}
@@ -389,85 +271,6 @@
 			return jrpc.InvalidParams(err.Error())
 		}
 
-=======
-	if height == 0 {
-		return ErrorTransactionNotFound
-	}
-
-	var res ResultGetTransactionStatus
-	res.Height = height
-	res.Executed = executed
-
-	return res
-}
-
-// ResultGetTransactions returns history entries.
-// `Actions` contains []pegnet.HistoryTransaction.
-// `Count` is the total number of possible transactions
-// `NextOffset` returns the offset to use to get the next set of records.
-//  0 means no more records available
-type ResultGetTransactions struct {
-	Actions    interface{} `json:"actions"`
-	Count      int         `json:"count"`
-	NextOffset int         `json:"nextoffset"`
-}
-
-func (s *APIServer) getTransactions(forceTxId bool) func(data json.RawMessage) interface{} {
-	return func(data json.RawMessage) interface{} {
-		params := ParamsGetPegnetTransaction{}
-		_, _, err := validate(data, &params)
-		if err != nil {
-			return err
-		}
-
-		if forceTxId && params.TxID == "" {
-			return jrpc.InvalidParams(fmt.Errorf("expect txid param to be populated"))
-		}
-
-		// using a separate options struct due to golang's circular import restrictions
-		var options pegnet.HistoryQueryOptions
-		options.Offset = params.Offset
-		options.Desc = params.Desc
-		options.Transfer = params.Transfer
-		options.Conversion = params.Conversion
-		options.Coinbase = params.Coinbase
-		options.FCTBurn = params.Burn
-		options.Asset = params.Asset
-
-		// Are we searching by txid?
-		if params.TxID != "" {
-			idx, entryhash, err := pegnet.SplitTxID(params.TxID)
-			if err != nil {
-				return jrpc.InvalidParams(err.Error())
-			}
-			options.TxIndex = idx
-			options.UseTxIndex = true
-			params.txEntryHash = entryhash
-		}
-
-		var actions []pegnet.HistoryTransaction
-		var count int
-
-		if params.Hash != "" {
-			hash := new(factom.Bytes32)
-			_ = hash.UnmarshalText([]byte(params.Hash)) // error checked by params.valid
-			actions, count, err = s.Node.Pegnet.SelectTransactionHistoryActionsByHash(hash, options)
-		} else if params.Address != "" {
-			addr, _ := factom.NewFAAddress(params.Address) // verified in param
-			actions, count, err = s.Node.Pegnet.SelectTransactionHistoryActionsByAddress(&addr, options)
-		} else if params.TxID != "" {
-			hash := new(factom.Bytes32)
-			_ = hash.UnmarshalText([]byte(params.txEntryHash)) // error checked by params.valid
-			actions, count, err = s.Node.Pegnet.SelectTransactionHistoryActionsByTxID(hash, options)
-		} else {
-			actions, count, err = s.Node.Pegnet.SelectTransactionHistoryActionsByHeight(uint32(params.Height), options)
-		}
-
-		if err != nil {
-			return jrpc.InvalidParams(err.Error())
-		}
-
->>>>>>> 69779861
 		if len(actions) == 0 {
 			return ErrorTransactionNotFound
 		}
@@ -553,7 +356,7 @@
 	if _, _, err := validate(data, &params); err != nil {
 		return err
 	}
-	rates, err := s.Node.Pegnet.SelectRecentRates(context.Background(), *params.Height)
+	rates, err := s.Node.Pegnet.SelectRates(context.Background(), *params.Height)
 	if err == sql.ErrNoRows || rates == nil || len(rates) == 0 {
 		return ErrorNotFound
 	}
@@ -562,24 +365,7 @@
 	}
 
 	// The balance results actually works for rates too
-	return rates
-}
-
-func (s *APIServer) getStats(data json.RawMessage) interface{} {
-	params := ParamsGetStats{}
-	if _, _, err := validate(data, &params); err != nil {
-		return err
-	}
-	stats, err := s.Node.Pegnet.SelectStats(context.Background(), *params.Height)
-	if err == sql.ErrNoRows {
-		return ErrorNotFound
-	}
-	if err != nil {
-		return jsonrpc2.InternalError
-	}
-
-	// The balance results actually works for rates too
-	return stats
+	return ResultPegnetTickerMap(rates)
 }
 
 func (s *APIServer) sendTransaction(data json.RawMessage) interface{} {
@@ -721,4 +507,21 @@
 	d := json.NewDecoder(b)
 	d.DisallowUnknownFields()
 	return d.Decode(v)
+}
+
+func (s *APIServer) getStats(data json.RawMessage) interface{} {
+	params := ParamsGetStats{}
+	if _, _, err := validate(data, &params); err != nil {
+		return err
+	}
+	stats, err := s.Node.Pegnet.SelectStats(context.Background(), *params.Height)
+	if err == sql.ErrNoRows {
+		return ErrorNotFound
+	}
+	if err != nil {
+		return jsonrpc2.InternalError
+	}
+
+	// The balance results actually works for rates too
+	return stats
 }