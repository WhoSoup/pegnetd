package node

import (
	"context"
	"database/sql"
	"fmt"
	"time"

	"github.com/pegnet/pegnetd/node/pegnet"

	"github.com/Factom-Asset-Tokens/factom"
	"github.com/pegnet/pegnet/modules/conversions"
	"github.com/pegnet/pegnet/modules/grader"
	"github.com/pegnet/pegnetd/config"
	"github.com/pegnet/pegnetd/fat/fat2"
	log "github.com/sirupsen/logrus"
)

func (d *Pegnetd) GetCurrentSync() uint32 {
	// Should be thread safe since we only have 1 routine writing to it
	return d.Sync.Synced
}

// DBlockSync iterates through dblocks and syncs the various chains
func (d *Pegnetd) DBlockSync(ctx context.Context) {
	retryPeriod := d.Config.GetDuration(config.DBlockSyncRetryPeriod)
OuterSyncLoop:
	for {
		if isDone(ctx) {
			return // If the user does ctl+c or something
		}

		// Fetch the current highest height
		heights := new(factom.Heights)
		err := heights.Get(d.FactomClient)
		if err != nil {
			log.WithError(err).WithFields(log.Fields{}).Errorf("failed to fetch heights")
			time.Sleep(retryPeriod)
			continue // Loop will just keep retrying until factomd is reached
		}

		if d.Sync.Synced >= heights.DirectoryBlock {
			// We are currently synced, nothing to do. If we are above it, the factomd could
			// be rebooted
			time.Sleep(retryPeriod) // TODO: Should we have a separate polling period?
			continue
		}

		var totalDur time.Duration
		var iterations int

		begin := time.Now()
		for d.Sync.Synced < heights.DirectoryBlock {
			start := time.Now()
			hLog := log.WithFields(log.Fields{"height": d.Sync.Synced + 1})
			if isDone(ctx) {
				return
			}

			// start transaction for all block actions
			tx, err := d.Pegnet.DB.BeginTx(ctx, nil)
			if err != nil {
				hLog.WithError(err).Errorf("failed to start transaction")
				continue
			}
			stats := pegnet.NewStats(d.Sync.Synced + 1)

			// We are not synced, so we need to iterate through the dblocks and sync them
			// one by one. We can only sync our current synced height +1
			// TODO: This skips the genesis block. I'm sure that is fine
			if err := d.SyncBlock(ctx, tx, stats, d.Sync.Synced+1); err != nil {
				hLog.WithError(err).Errorf("failed to sync height")
				time.Sleep(retryPeriod)
				// If we fail, we backout to the outer loop. This allows error handling on factomd state to be a bit
				// cleaner, such as a rebooted node with a different db. That node would have a new heights response.
				err = tx.Rollback()
				if err != nil {
					// TODO evaluate if we can recover from this point or not
					hLog.WithError(err).Fatal("unable to roll back transaction")
				}
				continue OuterSyncLoop
			}

			err = d.Pegnet.InsertStats(tx, stats)
			if err != nil {
				hLog.WithError(err).Errorf("unable to update stats")
				err = tx.Rollback()
				if err != nil {
					// TODO evaluate if we can recover from this point or not
					hLog.WithError(err).Fatal("unable to roll back transaction")
				}
				continue OuterSyncLoop
			}

			// Bump our sync, and march forward

			d.Sync.Synced++
			err = d.Pegnet.InsertSynced(tx, d.Sync)
			if err != nil {
				d.Sync.Synced--
				hLog.WithError(err).Errorf("unable to update synced metadata")
				err = tx.Rollback()
				if err != nil {
					// TODO evaluate if we can recover from this point or not
					hLog.WithError(err).Fatal("unable to roll back transaction")
				}
				continue OuterSyncLoop
			}

			err = tx.Commit()
			if err != nil {
				d.Sync.Synced--
				hLog.WithError(err).Errorf("unable to commit transaction")
				err = tx.Rollback()
				if err != nil {
					// TODO evaluate if we can recover from this point or not
					hLog.WithError(err).Fatal("unable to roll back transaction")
				}
			}

			elapsed := time.Since(start)
			hLog.WithFields(log.Fields{"took": elapsed}).Debugf("synced")

			iterations++
			totalDur += elapsed
			// Only print if we are > 50 behind and every 50
			if iterations%50 == 0 {
				toGo := heights.DirectoryBlock - d.Sync.Synced
				avg := totalDur / time.Duration(iterations)
				hLog.WithFields(log.Fields{
					"avg":        avg,
					"left":       time.Duration(toGo) * avg,
					"syncing-to": heights.DirectoryBlock,
					"elapsed":    time.Since(begin),
				}).Infof("sync stats")
			}
		}

	}

}

// If SyncBlock returns no error, than that height was synced and saved. If any part of the sync fails,
// the whole sync should be rolled back and not applied. An error should then be returned.
// The context should be respected if it is cancelled
func (d *Pegnetd) SyncBlock(ctx context.Context, tx *sql.Tx, stats *pegnet.Stats, height uint32) error {
	fLog := log.WithFields(log.Fields{"height": height})
	if isDone(ctx) { // Just an example about how to handle it being cancelled
		return context.Canceled
	}

	dblock := new(factom.DBlock)
	dblock.Height = height
	if err := dblock.Get(d.FactomClient); err != nil {
		return err
	}

	// First, gather all entries we need from factomd
	oprEBlock := dblock.EBlock(OPRChain)
	if oprEBlock != nil {
		if err := multiFetch(oprEBlock, d.FactomClient); err != nil {
			return err
		}
	}
	transactionsEBlock := dblock.EBlock(TransactionChain)
	if transactionsEBlock != nil {
		if err := multiFetch(transactionsEBlock, d.FactomClient); err != nil {
			return err
		}
	}

	// Then, grade the new OPR Block. The results of this will be used
	// to execute conversions that are in holding.
	gradedBlock, err := d.Grade(ctx, oprEBlock)
	if err != nil {
		return err
	} else if gradedBlock != nil {
		err = d.Pegnet.InsertGradeBlock(tx, oprEBlock, gradedBlock)
		if err != nil {
			return err
		}
		winners := gradedBlock.Winners()
		if 0 < len(winners) {
			err = d.Pegnet.InsertRate(tx, height, winners[0].OPR.GetOrderedAssetsUint())
			if err != nil {
				return err
			}
		} else {
			fLog.WithFields(log.Fields{"section": "grading", "reason": "no winners"}).Tracef("block not graded")
		}
	} else {
		fLog.WithFields(log.Fields{"section": "grading", "reason": "no graded block"}).Tracef("block not graded")
	}

	// Only apply transactions if we crossed the activation
	if height >= TransactionConversionActivation {
		// At this point, we start making updates to the database in a specific order:
		// TODO: ensure we rollback the tx when needed
		// 1) Apply transaction batches that are in holding (conversions are always applied here)
		if gradedBlock != nil && 0 < len(gradedBlock.Winners()) {
			if err = d.ApplyTransactionBatchesInHolding(ctx, tx, stats, height); err != nil {
				return err
			}
		}

		// 2) Sync transactions in current height and apply transactions
		if transactionsEBlock != nil {
			if err = d.ApplyTransactionBlock(tx, stats, transactionsEBlock); err != nil {
				return err
			}
		}
	}

	// 3) Apply FCT --> pFCT burns that happened in this block
	//    These funds will be available for transactions and conversions executed in the next block
	// TODO: Check the order of operations on this and what block to add burns from.
	if err := d.ApplyFactoidBlock(ctx, tx, stats, dblock); err != nil {
		return err
	}

	// 4) Apply effects of graded OPR Block (PEG rewards, if any)
	//    These funds will be available for transactions and conversions executed in the next block
	if gradedBlock != nil {
		if err := d.ApplyGradedOPRBlock(tx, stats, gradedBlock); err != nil {
			return err
		}
	}
	return nil
}

func multiFetch(eblock *factom.EBlock, c *factom.Client) error {
	err := eblock.Get(c)
	if err != nil {
		return err
	}

	work := make(chan int, len(eblock.Entries))
	defer close(work)
	errs := make(chan error)
	defer close(errs)

	for i := 0; i < 8; i++ {
		go func() {
			// TODO: Fix the channels such that a write on a closed channel never happens.
			//		For now, just kill the worker go routine
			defer func() {
				recover()
			}()

			for j := range work {
				errs <- eblock.Entries[j].Get(c)
			}
		}()
	}

	for i := range eblock.Entries {
		work <- i
	}

	count := 0
	for e := range errs {
		count++
		if e != nil {
			// If we return, we close the errs channel, and the working go routine will
			// still try to write to it.
			return e
		}
		if count == len(eblock.Entries) {
			break
		}
	}

	return nil
}

// ApplyTransactionBatchesInHolding attempts to apply the transaction batches from previous
// blocks that were put into holding because they contained conversions.
// If an error is returned, the sql.Tx should be rolled back by the caller.
func (d *Pegnetd) ApplyTransactionBatchesInHolding(ctx context.Context, sqlTx *sql.Tx, stats *pegnet.Stats, currentHeight uint32) error {
	_, height, err := d.Pegnet.SelectMostRecentRatesBeforeHeight(ctx, sqlTx, currentHeight)
	if err != nil {
		return err
	}

	rates, err := d.Pegnet.SelectPendingRates(ctx, sqlTx, currentHeight)
	if err != nil {
		return err
	}

	for i := height; i < currentHeight; i++ {
		txBatches, err := d.Pegnet.SelectTransactionBatchesInHoldingAtHeight(uint64(i))
		if err != nil {
			return err
		}
		for _, txBatch := range txBatches {
			// Re-validate transaction batch because timestamp might not be valid anymore
			if err := txBatch.Validate(); err != nil {
				continue
			}
			isReplay, err := d.Pegnet.IsReplayTransaction(sqlTx, txBatch.Hash)
			if err != nil {
				return err
			} else if isReplay {
				continue
			}

			err = d.applyTransactionBatch(sqlTx, txBatch, stats, rates, currentHeight)
			if err != nil && err != pegnet.InsufficientBalanceErr {
				return nil
			}
		}
	}
	return nil
}

// ApplyTransactionBlock puts conversion-containing transaction batches into holding,
// and applys the balance updates for all transaction batches able to be executed
// immediately. If an error is returned, the sql.Tx should be rolled back by the caller.
func (d *Pegnetd) ApplyTransactionBlock(sqlTx *sql.Tx, stats *pegnet.Stats, eblock *factom.EBlock) error {
	for _, entry := range eblock.Entries {
		txBatch := fat2.NewTransactionBatch(entry)
		err := txBatch.UnmarshalEntry()
		if err != nil {
			continue // Bad formatted entry
		}
		if err := txBatch.Validate(); err != nil {
			continue
		}
		log.WithFields(log.Fields{
			"height":      eblock.Height,
			"entryhash":   entry.Hash.String(),
			"conversions": txBatch.HasConversions(),
			"txs":         len(txBatch.Transactions)}).Tracef("tx found")

		isReplay, err := d.Pegnet.IsReplayTransaction(sqlTx, txBatch.Hash)
		if err != nil {
			return err
		} else if isReplay {
			continue
		}
		// At this point, we know that the transaction batch is valid and able to be executed.

		// A transaction batch that contains conversions must be put into holding to be executed
		// in a future block. This prevents gaming of conversions where an actor
		// can know the exchange rates of the future ahead of time.
		if txBatch.HasConversions() {
			_, err = d.Pegnet.InsertTransactionBatchHolding(sqlTx, txBatch, uint64(eblock.Height), eblock.KeyMR)
			if err != nil {
				return err
			}
			continue
		}

		// No conversions in the batch, it can be applied immediately
		if err = d.applyTransactionBatch(sqlTx, txBatch, stats, nil, eblock.Height); err != nil && err != pegnet.InsufficientBalanceErr {
			return err
		}
	}
	return nil
}

// applyTransactionBatch
//	currentHeight is just for tracing
func (d *Pegnetd) applyTransactionBatch(sqlTx *sql.Tx, txBatch *fat2.TransactionBatch, stats *pegnet.Stats, rates map[fat2.PTicker]uint64, currentHeight uint32) error {
	balances := make(map[factom.FAAddress]map[fat2.PTicker]uint64)

	// We need to do all checks up front, then apply the tx
	for _, tx := range txBatch.Transactions {
		// First check the input address has the funds
		bals, err := d.Pegnet.SelectPendingBalances(sqlTx, &tx.Input.Address)
		if err != nil {
			return err
		}

		balances[tx.Input.Address] = bals
		bal := bals[tx.Input.Type]

		if tx.Input.Amount > bal {
			return pegnet.InsufficientBalanceErr // This error is safe to pass, and it is handled to skip this batch
		}

		// conversion checks
		if tx.IsConversion() {
			if rates == nil || len(rates) == 0 {
				// This error will fail the block
				return fmt.Errorf("rates must exist if TransactionBatch contains conversions")
			}
			if rates[tx.Input.Type] == 0 || rates[tx.Conversion] == 0 {
				// This error will not fail the block, skip the tx
				return nil // 0 rates result in an invalid tx. So we drop it
			}
			// TODO: For now any bogus amounts will be tossed. Someone can fake an overflow for example,
			// 		and hold us up forever.
			_, err := conversions.Convert(int64(tx.Input.Amount), rates[tx.Input.Type], rates[tx.Conversion])
			if err != nil {
				return nil
			}
		} else {
			// There are no additional transfer checks
		}
	}

	// Now check the batch does not drive an input negative
	// TODO: A nested tx would be much easier, since we have to literally implement the same loop twice
	for _, tx := range txBatch.Transactions {
		if balances[tx.Input.Address][tx.Input.Type] < tx.Input.Amount {
			return pegnet.InsufficientBalanceErr
		}
		balances[tx.Input.Address][tx.Input.Type] -= tx.Input.Amount

		if tx.IsConversion() {
			outputAmount, err := conversions.Convert(int64(tx.Input.Amount), rates[tx.Input.Type], rates[tx.Conversion])
			if err != nil {
				return err
			}
			balances[tx.Input.Address][tx.Conversion] += uint64(outputAmount)
		} else {
			for _, transfer := range tx.Transfers {
				// If it is one of our inputs
				if _, ok := balances[transfer.Address]; ok {
					balances[transfer.Address][tx.Input.Type] += transfer.Amount
				}
			}
		}
	}

	// The tx batch should be 100% valid to apply
	for txIndex, tx := range txBatch.Transactions {
		_, txErr, err := d.Pegnet.SubFromBalance(sqlTx, &tx.Input.Address, tx.Input.Type, tx.Input.Amount)
		if err != nil {
			return err
		} else if txErr != nil {
			// This should fail the block
			return fmt.Errorf("uncaught: %s", txErr.Error())
		}
<<<<<<< HEAD

		_, err = d.Pegnet.InsertTransactionRelation(sqlTx, inputAdrID, txBatch.Hash, uint64(txIndex), false, tx.IsConversion())
=======
		_, err = d.Pegnet.InsertTransactionRelation(sqlTx, tx.Input.Address, txBatch.Hash, uint64(txIndex), false, tx.IsConversion())
>>>>>>> eb9d640a
		if err != nil {
			return err
		}

		if tx.IsConversion() {
			outputAmount, err := conversions.Convert(int64(tx.Input.Amount), rates[tx.Input.Type], rates[tx.Conversion])
			if err != nil {
				return err
			}
			_, err = d.Pegnet.AddToBalance(sqlTx, &tx.Input.Address, tx.Conversion, uint64(outputAmount))
			if err != nil {
				return err
			}
			stats.Volume[tx.Input.Type.String()] += tx.Input.Amount
			stats.VolumeOut[tx.Input.Type.String()] += tx.Input.Amount
			stats.Volume[tx.Conversion.String()] += uint64(outputAmount)
			stats.VolumeIn[tx.Conversion.String()] += uint64(outputAmount)
		} else {
			for _, transfer := range tx.Transfers {
				_, err = d.Pegnet.AddToBalance(sqlTx, &transfer.Address, tx.Input.Type, transfer.Amount)
				if err != nil {
					return err
				}
				_, err = d.Pegnet.InsertTransactionRelation(sqlTx, transfer.Address, txBatch.Hash, uint64(txIndex), true, false)
				if err != nil {
					return err
				}

				stats.Volume[tx.Input.Type.String()] += tx.Input.Amount
				stats.VolumeTx[tx.Input.Type.String()] += tx.Input.Amount
			}
		}
	}
	log.WithFields(log.Fields{
		"height":     currentHeight, // Just for log traces
		"entryhash":  txBatch.Hash.String(),
		"conversion": txBatch.HasConversions(),
		"txs":        len(txBatch.Transactions)}).Tracef("tx applied")

	return nil
}

// ApplyFactoidBlock applies the FCT burns that occurred within the given
// DBlock. If an error is returned, the sql.Tx should be rolled back by the caller.
func (d *Pegnetd) ApplyFactoidBlock(ctx context.Context, tx *sql.Tx, stats *pegnet.Stats, dblock *factom.DBlock) error {
	fblock := new(factom.FBlock)
	fblock.Header.Height = dblock.Height
	if err := fblock.Get(d.FactomClient); err != nil {
		return err
	}

	var totalBurned uint64
	var burns []factom.FactoidTransactionIO

	// Register all burns. Burns have a few requirements
	// - Only 1 output, and that output must be the EC burn address
	// - The output amount must be 0
	// - Must only have 1 input
	for i := range fblock.Transactions {
		if isDone(ctx) {
			return context.Canceled
		}

		if err := fblock.Transactions[i].Get(d.FactomClient); err != nil {
			return err
		}

		tx := fblock.Transactions[i]
		// Check number of inputs/outputs
		if len(tx.ECOutputs) != 1 || len(tx.FCTInputs) != 1 || len(tx.FCTOutputs) > 0 {
			continue // Wrong number of ins/outs for a burn
		}

		// Check correct output
		out := tx.ECOutputs[0]
		if BurnRCD != *out.Address {
			continue // Wrong EC output for a burn
		}

		// Check right output amount
		if out.Amount != 0 {
			continue // You cannot buy EC and burn
		}

		in := tx.FCTInputs[0]
		totalBurned += in.Amount
		burns = append(burns, in)
	}

	var _ = burns
	if totalBurned > 0 { // Just some debugging
		log.WithFields(log.Fields{"height": dblock.Height, "amount": totalBurned, "quantity": len(burns)}).Debug("fct burned")
	}

	// All burns are FCT inputs
	for i := range burns {
		var add factom.FAAddress
		copy(add[:], burns[i].Address[:])
		if _, err := d.Pegnet.AddToBalance(tx, &add, fat2.PTickerFCT, burns[i].Amount); err != nil {
			return err
		}
		stats.VolumeIn[fat2.PTickerFCT.String()] += burns[i].Amount
		stats.Volume[fat2.PTickerFCT.String()] += burns[i].Amount
		stats.Burns += burns[i].Amount
	}

	return nil
}

// ApplyGradedOPRBlock pays out PEG to the winners of the given GradedBlock.
// If an error is returned, the sql.Tx should be rolled back by the caller.
func (d *Pegnetd) ApplyGradedOPRBlock(tx *sql.Tx, stats *pegnet.Stats, gradedBlock grader.GradedBlock) error {
	winners := gradedBlock.Winners()
	for i := range winners {
		addr, err := factom.NewFAAddress(winners[i].OPR.GetAddress())
		if err != nil {
			// TODO: This is kinda an odd case. I think we should just drop the rewards
			// 		for an invalid address. We can always add back the rewards and they will have
			//		a higher balance after a change.
			log.WithError(err).WithFields(log.Fields{
				"height": winners[i].OPR.GetHeight(),
				"ehash":  fmt.Sprintf("%x", winners[i].EntryHash),
			}).Warnf("failed to reward")
			continue
		}

		if _, err := d.Pegnet.AddToBalance(tx, &addr, fat2.PTickerPEG, uint64(winners[i].Payout())); err != nil {
			return err
		}

		stats.Volume[fat2.PTickerPEG.String()] += uint64(winners[i].Payout())
		stats.VolumeIn[fat2.PTickerPEG.String()] += uint64(winners[i].Payout())
	}
	return nil
}

func isDone(ctx context.Context) bool {
	select {
	case <-ctx.Done():
		return true
	default:
		return false
	}
}<|MERGE_RESOLUTION|>--- conflicted
+++ resolved
@@ -433,12 +433,7 @@
 			// This should fail the block
 			return fmt.Errorf("uncaught: %s", txErr.Error())
 		}
-<<<<<<< HEAD
-
-		_, err = d.Pegnet.InsertTransactionRelation(sqlTx, inputAdrID, txBatch.Hash, uint64(txIndex), false, tx.IsConversion())
-=======
 		_, err = d.Pegnet.InsertTransactionRelation(sqlTx, tx.Input.Address, txBatch.Hash, uint64(txIndex), false, tx.IsConversion())
->>>>>>> eb9d640a
 		if err != nil {
 			return err
 		}
