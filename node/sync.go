--- conflicted
+++ resolved
@@ -355,13 +355,7 @@
 				continue
 			}
 
-<<<<<<< HEAD
-			// This will apply all batche inputs, and all batch outputs except
-			// conversions to PEG if we are above the PegnetConversionLimit Act
-			err = d.applyTransactionBatch(sqlTx, txBatch, rates, currentHeight)
-=======
 			err = d.applyTransactionBatch(sqlTx, txBatch, stats, rates, currentHeight)
->>>>>>> a7718f0f
 			if err != nil && err != pegnet.InsufficientBalanceErr && err != pegnet.PFCTOneWayError {
 				return err
 			} else if err == pegnet.InsufficientBalanceErr {
@@ -515,7 +509,7 @@
 	}
 
 	// The tx batch should be 100% valid to apply
-	err := d.recordBatch(sqlTx, txBatch, rates, currentHeight)
+	err := d.recordBatch(sqlTx, txBatch, rates, stats, currentHeight)
 	if err != nil {
 		return err
 	}
@@ -531,7 +525,7 @@
 
 // recordBatch will submit the batch to the database. We assume the tx is 100%
 // valid at this point.
-func (d *Pegnetd) recordBatch(sqlTx *sql.Tx, txBatch *fat2.TransactionBatch, rates map[fat2.PTicker]uint64, currentHeight uint32) error {
+func (d *Pegnetd) recordBatch(sqlTx *sql.Tx, txBatch *fat2.TransactionBatch, rates map[fat2.PTicker]uint64, stats *pegnet.Stats, currentHeight uint32) error {
 	for txIndex, tx := range txBatch.Transactions {
 		_, txErr, err := d.Pegnet.SubFromBalance(sqlTx, &tx.Input.Address, tx.Input.Type, tx.Input.Amount)
 		if err != nil {
@@ -575,9 +569,6 @@
 			if err != nil {
 				return err
 			}
-<<<<<<< HEAD
-		} else { // Transfer Outputs
-=======
 			stats.Volume[tx.Input.Type.String()] += tx.Input.Amount
 			stats.VolumeOut[tx.Input.Type.String()] += tx.Input.Amount
 			stats.Volume[tx.Conversion.String()] += uint64(outputAmount)
@@ -586,7 +577,6 @@
 			// one input, multiple outputs
 			stats.Volume[tx.Input.Type.String()] += tx.Input.Amount
 			stats.VolumeTx[tx.Input.Type.String()] += tx.Input.Amount
->>>>>>> a7718f0f
 			for _, transfer := range tx.Transfers {
 				_, err = d.Pegnet.AddToBalance(sqlTx, &transfer.Address, tx.Input.Type, transfer.Amount)
 				if err != nil {
