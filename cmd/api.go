--- conflicted
+++ resolved
@@ -27,7 +27,6 @@
 	rootCmd.AddCommand(issuance)
 	rootCmd.AddCommand(status)
 	rootCmd.AddCommand(burn)
-<<<<<<< HEAD
 
 	get.AddCommand(getTX)
 	get.AddCommand(getRates)
@@ -37,13 +36,6 @@
 
 	get.AddCommand(getTX)
 	get.AddCommand(getRates)
-=======
-	rich.Flags().Int("count", 100, "The top X address")
-	rootCmd.AddCommand(rich)
-
-	get.AddCommand(getTX)
-	get.AddCommand(getRates)
->>>>>>> d46b40af
 	getTXs.Flags().Bool("burn", false, "Show burns")
 	getTXs.Flags().Bool("cvt", false, "Show converions")
 	getTXs.Flags().Bool("tran", false, "Show transfers")
@@ -564,11 +556,7 @@
 		cl := srv.NewClient()
 		cl.PegnetdServer = viper.GetString(config.Pegnetd)
 		var res srv.ResultGetTransactions
-<<<<<<< HEAD
-		err = cl.Request("get-transaction", srv.ParamsGetPegnetTransaction{TxID: args[0]}, &res)
-=======
 		err = cl.Request("get-transactions", params, &res)
->>>>>>> d46b40af
 		if err != nil {
 			fmt.Printf("Failed to make RPC request\nDetails:\n%v\n", err)
 			os.Exit(1)
